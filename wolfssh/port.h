--- conflicted
+++ resolved
@@ -361,20 +361,6 @@
     #define WFILE FILE
     WOLFSSH_API int wfopen(WFILE**, const char*, const char*);
 
-<<<<<<< HEAD
-    #define WFOPEN(f,fn,m)    wfopen((f),(fn),(m))
-    #define WFCLOSE(f)        fclose(f)
-    #define WFREAD(b,s,a,f)   fread((b),(s),(a),(f))
-    #define WFWRITE(b,s,a,f)  fwrite((b),(s),(a),(f))
-    #define WFSEEK(s,o,w)     fseek((s),(o),(w))
-    #define WFTELL(s)         ftell((s))
-    #define WREWIND(s)        rewind((s))
-    #define WSEEK_END         SEEK_END
-    #define WBADFILE          NULL
-    #define WSETTIME(fs,f,a,m) (0)
-    #define WFSETTIME(fs,fd,a,m) (0)
-
-=======
     #define WFOPEN(fs,f,fn,m)   wfopen((f),(fn),(m))
     #define WFCLOSE(fs,f)       fclose(f)
     #define WFREAD(fs,b,s,a,f)  fread((b),(s),(a),(f))
@@ -384,7 +370,8 @@
     #define WREWIND(fs,s)       rewind((s))
     #define WSEEK_END           SEEK_END
     #define WBADFILE            NULL
->>>>>>> c8f188e1
+    #define WSETTIME(fs,f,a,m) (0)
+    #define WFSETTIME(fs,fd,a,m) (0)
     #ifdef WOLFSSL_VXWORKS
         #define WUTIMES(f,t)      (WS_SUCCESS)
     #elif defined(USE_WINDOWS_API)
